#pragma once

#include <map>
#include <string>
#include <functional>

#include <hpc_vector3.hpp>
#include <lgr_domain.hpp>
#include <hpc_vector.hpp>

namespace lgr {

enum element_kind {
  BAR,
  TRIANGLE,
  TETRAHEDRON,
  COMPOSITE_TETRAHEDRON,
};

enum time_integrator_kind {
  MIDPOINT_PREDICTOR_CORRECTOR,
  VELOCITY_VERLET,
};

enum h_min_kind {
  MINIMUM_HEIGHT,
  INBALL_DIAMETER,
};

class zero_acceleration_condition {
  public:
  material_index boundary;
  hpc::vector3<double> axis;
};

class input {
  public:
  std::string name;
  element_kind element;
  time_integrator_kind time_integrator = MIDPOINT_PREDICTOR_CORRECTOR;
  h_min_kind h_min = INBALL_DIAMETER;
  hpc::counting_range<material_index> materials;
  hpc::counting_range<material_index> boundaries;
  double end_time;
  double CFL = 0.9;
  int num_file_outputs;
  int elements_along_x = 0;
  double x_domain_size = 1.0;
  int elements_along_y = 0;
  double y_domain_size = 1.0;
  int elements_along_z = 0;
  double z_domain_size = 1.0;
  bool output_to_command_line = true;
<<<<<<< HEAD
  hpc::host_vector<double, material_index> rho0;
  hpc::host_vector<double, material_index> e0;
  hpc::host_vector<bool, material_index> enable_neo_Hookean;
  hpc::host_vector<double, material_index> K0;
  hpc::host_vector<double, material_index> G0;
  hpc::host_vector<bool, material_index> enable_ideal_gas;
  hpc::host_vector<double, material_index> gamma;
  hpc::host_vector<bool, material_index> enable_nodal_pressure;
  hpc::host_vector<bool, material_index> enable_nodal_energy;
  hpc::host_vector<double, material_index> c_tau;
=======
  host_vector<double, material_index> rho0;
  host_vector<double, material_index> e0;
  host_vector<bool, material_index> enable_neo_Hookean;
  host_vector<double, material_index> K0;
  host_vector<double, material_index> G0;
  host_vector<bool, material_index> enable_ideal_gas;
  host_vector<double, material_index> gamma;
  host_vector<bool, material_index> enable_nodal_pressure;
  host_vector<bool, material_index> enable_nodal_energy;
  host_vector<bool, material_index> enable_p_prime;
  host_vector<double, material_index> c_tau;
>>>>>>> ca150e63
  bool enable_viscosity = false;
  double linear_artificial_viscosity = 0.0;
  double quadratic_artificial_viscosity = 0.0;
  bool enable_J_averaging = false;
  bool enable_rho_averaging = false;
  bool enable_e_averaging = false;
  bool enable_p_averaging = false;
  bool enable_adapt = false;
  std::function<
    void(hpc::counting_range<node_index> const,
        hpc::device_array_vector<hpc::vector3<double>, node_index> const&,
        hpc::device_array_vector<hpc::vector3<double>, node_index>*)> initial_v;
  std::vector<zero_acceleration_condition> zero_acceleration_conditions;
  std::function<void(hpc::device_array_vector<hpc::vector3<double>, node_index>*)> x_transform;
  hpc::host_vector<std::unique_ptr<domain>, material_index> domains;
  input() = delete;
  input(material_index const material_count_in, material_index const boundary_count_in)
    :materials(material_count_in)
    ,boundaries(material_count_in, material_count_in + boundary_count_in)
    ,rho0(material_count_in)
    ,e0(material_count_in, double(0.0))
    ,enable_neo_Hookean(material_count_in, false)
    ,K0(material_count_in)
    ,G0(material_count_in, double(0.0))
    ,enable_ideal_gas(material_count_in, false)
    ,gamma(material_count_in)
    ,enable_nodal_pressure(material_count_in, false)
    ,enable_nodal_energy(material_count_in, false)
    ,enable_p_prime(material_count_in, false)
    ,c_tau(material_count_in, 0.5)
    ,domains(material_count_in + boundary_count_in)
  {}
};

}<|MERGE_RESOLUTION|>--- conflicted
+++ resolved
@@ -51,7 +51,6 @@
   int elements_along_z = 0;
   double z_domain_size = 1.0;
   bool output_to_command_line = true;
-<<<<<<< HEAD
   hpc::host_vector<double, material_index> rho0;
   hpc::host_vector<double, material_index> e0;
   hpc::host_vector<bool, material_index> enable_neo_Hookean;
@@ -61,20 +60,8 @@
   hpc::host_vector<double, material_index> gamma;
   hpc::host_vector<bool, material_index> enable_nodal_pressure;
   hpc::host_vector<bool, material_index> enable_nodal_energy;
+  hpc::host_vector<bool, material_index> enable_p_prime;
   hpc::host_vector<double, material_index> c_tau;
-=======
-  host_vector<double, material_index> rho0;
-  host_vector<double, material_index> e0;
-  host_vector<bool, material_index> enable_neo_Hookean;
-  host_vector<double, material_index> K0;
-  host_vector<double, material_index> G0;
-  host_vector<bool, material_index> enable_ideal_gas;
-  host_vector<double, material_index> gamma;
-  host_vector<bool, material_index> enable_nodal_pressure;
-  host_vector<bool, material_index> enable_nodal_energy;
-  host_vector<bool, material_index> enable_p_prime;
-  host_vector<double, material_index> c_tau;
->>>>>>> ca150e63
   bool enable_viscosity = false;
   double linear_artificial_viscosity = 0.0;
   double quadratic_artificial_viscosity = 0.0;
