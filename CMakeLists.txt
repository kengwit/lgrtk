cmake_minimum_required(VERSION 3.10.0...${CMAKE_VERSION})

project(LGR VERSION 3.0.0 LANGUAGES CXX)

option(LGR_ENABLE_CUDA "Build GPU support" OFF)
option(LGR_ENABLE_UNIT_TESTS "Enable unit tests" ON)
option(LGR_ENABLE_EFENCE "Build with ElectricFence support" OFF)

set(LGR_USE_NVCC_WRAPPER OFF)
set(LGR_EXTRA_NVCC_WRAPPER_FLAGS "")

if (LGR_ENABLE_CUDA)
  enable_language(CUDA)
  set(CMAKE_CUDA_FLAGS "${CMAKE_CUDA_FLAGS} --compiler-options -Wall,-Wextra,-Werror,-Wno-noexcept-type --Werror cross-execution-space-call,deprecated-declarations --expt-extended-lambda")
  if (CMAKE_CXX_COMPILER MATCHES ".*nvcc_wrapper")
    message(STATUS "Detected nvcc_wrapper as C++/CUDA compiler")
    set(LGR_EXTRA_NVCC_WRAPPER_FLAGS "-Wall -Wextra -Werror -Wno-noexcept-type -Wno-cross-execution-space-call -Wno-deprecated-declarations")
    set(LGR_USE_NVCC_WRAPPER ON)
    if (NOT LGR_ENABLE_SEARCH)
      find_package(Kokkos REQUIRED)
      set (CMAKE_CXX_FLAGS "${Kokkos_CXX_FLAGS}")
      message(STATUS "Using Kokkos_CXX_FLAGS: ${Kokkos_CXX_FLAGS}")
    endif()
  elseif(CMAKE_CXX_COMPILER_ID MATCHES "Clang")
    message(STATUS "Detected clang++ as C++/CUDA compiler")
    set(LGR_EXTRA_NVCC_WRAPPER_FLAGS "-Wall -Wextra -Werr -Wno-noexcept-type -Wno-deprecated-declarations")
    set(LGR_USE_NVCC_WRAPPER ON)
  endif()
else()
  if(CMAKE_CXX_COMPILER_ID MATCHES "Clang")
    set(CMAKE_CXX_FLAGS "${CMAKE_CXX_FLAGS} -Wall -Wextra -Werror -Wno-c++98-compat -Wno-c++98-compat-pedantic -Wno-padded -Wno-float-equal")
  endif()
  if(CMAKE_CXX_COMPILER_ID MATCHES "GNU")
    set(CMAKE_CXX_FLAGS "${CMAKE_CXX_FLAGS} -Wall -Wextra -Werror")
  endif()
endif()

set(LGR_SOURCES
    lgr_adapt.cpp
    lgr_bar.cpp
    lgr_composite_gradient.cpp
    lgr_composite_h_min.cpp
    lgr_composite_nodal_mass.cpp
    lgr_composite_tetrahedron.cpp
    lgr_domain.cpp
    lgr_element_specific.cpp
    lgr_meshing.cpp
    lgr_physics.cpp
    lgr_stabilized.cpp
<<<<<<< HEAD
    lgr_state.cpp
    lgr_tetrahedron.cpp
    lgr_triangle.cpp
    lgr_vtk.cpp
=======
    lgr_adapt.cpp
    lgr_exodus.cpp
>>>>>>> 44a4f60c
    )

set(OTM_SOURCES
    otm_adapt.cpp
    otm_apps.cpp
    otm_distance.cpp
<<<<<<< HEAD
=======
    otm_search.cpp
    otm_tet2meshless.cpp
>>>>>>> 44a4f60c
    otm_meshing.cpp
    otm_meshless.cpp
    otm_tet2meshless.cpp
    otm_vtk.cpp
    )

option(LGR_ENABLE_EXODUS "Build the Exodus reader" OFF)

if (LGR_ENABLE_EXODUS)
  option(EXODUS_HAS_MPI "Whether Exodus was built with MPI support" OFF)
  find_package(SEACASExodus REQUIRED)
  if (EXODUS_HAS_MPI)
    find_package(MPI REQUIRED)
  endif()
endif()

option(LGR_ENABLE_SEARCH "Build support for meshfree search via ArborX" OFF)

if (LGR_ENABLE_SEARCH)
  find_package(ArborX REQUIRED)
  set(OTM_SOURCES ${OTM_SOURCES} otm_arborx_search_impl.cpp)
endif()

if (LGR_ENABLE_CUDA AND NOT LGR_USE_NVCC_WRAPPER)
  set_source_files_properties(${LGR_SOURCES} PROPERTIES LANGUAGE CUDA)
  set_source_files_properties(${OTM_SOURCES} PROPERTIES LANGUAGE CUDA)
endif()

if (LGR_ENABLE_CUDA AND LGR_USE_NVCC_WRAPPER)
  set(CMAKE_CXX_FLAGS "${CMAKE_CXX_FLAGS} ${LGR_EXTRA_NVCC_WRAPPER_FLAGS}")
endif()

add_library(lgrlib ${LGR_SOURCES} ${OTM_SOURCES})
set_property(TARGET lgrlib PROPERTY CXX_STANDARD "14")
set_property(TARGET lgrlib PROPERTY CXX_STANDARD_REQUIRED ON)
set_property(TARGET lgrlib PROPERTY CXX_EXTENSIONS OFF)
set_property(TARGET lgrlib PROPERTY OUTPUT_NAME lgr)
target_include_directories(lgrlib PUBLIC $<BUILD_INTERFACE:${CMAKE_CURRENT_SOURCE_DIR}>)

if (LGR_ENABLE_EXODUS)
  target_compile_definitions(lgrlib PUBLIC -DLGR_ENABLE_EXODUS)
  target_link_libraries(lgrlib PUBLIC exodus)
  target_include_directories(lgrlib PUBLIC "${SEACASExodus_INCLUDE_DIRS}")
  target_include_directories(lgrlib PUBLIC "${SEACASExodus_TPL_INCLUDE_DIRS}")
  target_link_libraries(lgrlib PUBLIC "${SEACASExodus_TPL_LIBRARIES}")
  if (EXODUS_HAS_MPI)
    target_link_libraries(lgrlib PRIVATE MPI::MPI_CXX)
  endif()
endif()

if (LGR_ENABLE_SEARCH)
  message(STATUS "Inherited C++/CUDA compiler options from ArborX: ${Kokkos_CXX_FLAGS}")
  # target_include_directories(lgrlib PUBLIC "${Kokkos_INCLUDE_DIRS}")
  # target_include_directories(lgrlib PUBLIC "${Kokkos_TPL_INCLUDE_DIRS}")
  target_link_libraries(lgrlib PUBLIC ArborX::ArborX)
  target_compile_definitions(lgrlib PUBLIC -DLGR_ENABLE_SEARCH)
endif()

if (LGR_ENABLE_CUDA AND NOT LGR_USE_NVCC_WRAPPER)
  set_source_files_properties(lgr.cpp PROPERTIES LANGUAGE CUDA)
  set_source_files_properties(otm.cpp PROPERTIES LANGUAGE CUDA)
endif()

set(LGR_LIBRARIES lgrlib)
if (LGR_ENABLE_EFENCE)
  set(LGR_LIBRARIES ${LGR_LIBRARIES}";efence")
endif()


add_executable(lgr lgr.cpp)
set_property(TARGET lgr PROPERTY CXX_STANDARD "14")
set_property(TARGET lgr PROPERTY CXX_STANDARD_REQUIRED ON)
set_property(TARGET lgr PROPERTY CXX_EXTENSIONS OFF)
target_link_libraries(lgr ${LGR_LIBRARIES})

if (LGR_ENABLE_SEARCH)
  add_executable(otm otm.cpp)
  set_property(TARGET otm PROPERTY CXX_STANDARD "14")
  set_property(TARGET otm PROPERTY CXX_STANDARD_REQUIRED ON)
  set_property(TARGET otm PROPERTY CXX_EXTENSIONS OFF)
  target_link_libraries(otm ${LGR_LIBRARIES})
endif()

if (LGR_ENABLE_UNIT_TESTS)
  add_subdirectory(unit_tests)
endif()<|MERGE_RESOLUTION|>--- conflicted
+++ resolved
@@ -44,29 +44,20 @@
     lgr_composite_tetrahedron.cpp
     lgr_domain.cpp
     lgr_element_specific.cpp
+    lgr_exodus.cpp
     lgr_meshing.cpp
     lgr_physics.cpp
     lgr_stabilized.cpp
-<<<<<<< HEAD
     lgr_state.cpp
     lgr_tetrahedron.cpp
     lgr_triangle.cpp
     lgr_vtk.cpp
-=======
-    lgr_adapt.cpp
-    lgr_exodus.cpp
->>>>>>> 44a4f60c
     )
 
 set(OTM_SOURCES
     otm_adapt.cpp
     otm_apps.cpp
     otm_distance.cpp
-<<<<<<< HEAD
-=======
-    otm_search.cpp
-    otm_tet2meshless.cpp
->>>>>>> 44a4f60c
     otm_meshing.cpp
     otm_meshless.cpp
     otm_tet2meshless.cpp
