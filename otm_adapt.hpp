#pragma once

#include <hpc_array.hpp>
#include <hpc_array_traits.hpp>
#include <hpc_array_vector.hpp>
#include <hpc_dimensional.hpp>
#include <hpc_macros.hpp>
#include <hpc_matrix3x3.hpp>
#include <hpc_quaternion.hpp>
#include <hpc_range.hpp>
#include <hpc_symmetric3x3.hpp>
#include <hpc_vector.hpp>
#include <hpc_vector3.hpp>
#include <lgr_mesh_indices.hpp>
<<<<<<< HEAD
#include <lgr_state.hpp>
=======
#include <cmath>
>>>>>>> 1a488744

namespace lgr {
class state;
}

namespace lgr {

#if 0

void otm_populate_new_nodes(state & s,
    node_index begin_src, node_index end_src,
    node_index begin_target, node_index end_target);

<<<<<<< HEAD
void otm_populate_new_points(state & s,
    point_index begin_src, point_index end_src,
    point_index begin_target, point_index end_target);
=======
  double gamma{1.0};
  double h{1.0};
  double eps{8192 * hpc::machine_epsilon<double>()};

  void operator()(hpc::position<double> const & target,
      hpc::device_array_vector<hpc::position<double>, node_point_index> const &sources,
      hpc::device_vector<hpc::basis_value<double>, node_point_index> &N) const
  {
    auto const beta = gamma / h / h;
    auto converged = false;
    hpc::basis_gradient<double> mu(0.0, 0.0, 0.0);
    using jacobian = hpc::matrix3x3<hpc::quantity<double, hpc::area_dimension>>;
    auto J = jacobian::zero();
    auto iter = 0;
    auto const max_iter = 16;
    while (converged == false) {
      if (iter >= max_iter) HPC_ERROR_EXIT("Exceeded maximum iterations.");
      hpc::position<double> R(0.0, 0.0, 0.0);
      auto dRdmu = jacobian::zero();
      for (auto source : sources) {
        auto const r = source - target;
        auto const rr = hpc::inner_product(r, r);
        auto const mur = hpc::inner_product(mu, r);
        auto const boltzmann_factor = std::exp(-mur - beta * rr);
        R += r * boltzmann_factor;
        dRdmu -= boltzmann_factor * hpc::outer_product(r, r);
      }
      auto const dmu = -hpc::solve_full_pivot(dRdmu, R);
      mu += dmu;
      auto const error = hpc::norm(dmu) / hpc::norm(mu);
      converged = (error <= eps);
      J = dRdmu;
      ++iter;
    }
  }
};
>>>>>>> 1a488744

#endif

bool otm_adapt(const input& in, state& s);

enum adapt_op {
  NONE,
  SPLIT,
  COLLAPSE,
};

struct otm_adapt_state {
  hpc::device_vector<hpc::length<double>, node_index> node_criteria;
  hpc::device_vector<hpc::length<double>, node_index> point_criteria;
  hpc::device_vector<node_index, node_index> other_node;
  hpc::device_vector<point_index, point_index> other_point;
  hpc::device_vector<adapt_op, node_index> node_op;
  hpc::device_vector<adapt_op, point_index> point_op;
  hpc::device_vector<point_index, point_index> point_counts;
  hpc::device_vector<node_index, node_index> node_counts;
  hpc::device_vector<point_index, point_index> old_points_to_new_points;
  hpc::device_vector<node_index, node_index> old_nodes_to_new_nodes;
  hpc::device_vector<point_index, point_index> new_points_to_old_points;
  hpc::device_vector<node_index, node_index> new_nodes_to_old_nodes;
  hpc::device_vector<node_index, point_node_index> new_point_nodes_to_nodes;
  hpc::device_vector<bool, point_index> new_points_are_same;
  hpc::device_vector<bool, node_index> new_nodes_are_same;
  hpc::device_array_vector<hpc::array<node_index, 2, int>, node_index> interpolate_from_nodes;
  hpc::device_array_vector<hpc::array<point_index, 2, int>, point_index> interpolate_from_points;
  hpc::counting_range<point_index> new_points;
  hpc::counting_range<node_index> new_nodes;

  otm_adapt_state(state const&);
};

} // namespace lgr
<|MERGE_RESOLUTION|>--- conflicted
+++ resolved
@@ -12,11 +12,8 @@
 #include <hpc_vector.hpp>
 #include <hpc_vector3.hpp>
 #include <lgr_mesh_indices.hpp>
-<<<<<<< HEAD
 #include <lgr_state.hpp>
-=======
 #include <cmath>
->>>>>>> 1a488744
 
 namespace lgr {
 class state;
@@ -24,56 +21,13 @@
 
 namespace lgr {
 
-#if 0
-
 void otm_populate_new_nodes(state & s,
     node_index begin_src, node_index end_src,
     node_index begin_target, node_index end_target);
 
-<<<<<<< HEAD
 void otm_populate_new_points(state & s,
     point_index begin_src, point_index end_src,
     point_index begin_target, point_index end_target);
-=======
-  double gamma{1.0};
-  double h{1.0};
-  double eps{8192 * hpc::machine_epsilon<double>()};
-
-  void operator()(hpc::position<double> const & target,
-      hpc::device_array_vector<hpc::position<double>, node_point_index> const &sources,
-      hpc::device_vector<hpc::basis_value<double>, node_point_index> &N) const
-  {
-    auto const beta = gamma / h / h;
-    auto converged = false;
-    hpc::basis_gradient<double> mu(0.0, 0.0, 0.0);
-    using jacobian = hpc::matrix3x3<hpc::quantity<double, hpc::area_dimension>>;
-    auto J = jacobian::zero();
-    auto iter = 0;
-    auto const max_iter = 16;
-    while (converged == false) {
-      if (iter >= max_iter) HPC_ERROR_EXIT("Exceeded maximum iterations.");
-      hpc::position<double> R(0.0, 0.0, 0.0);
-      auto dRdmu = jacobian::zero();
-      for (auto source : sources) {
-        auto const r = source - target;
-        auto const rr = hpc::inner_product(r, r);
-        auto const mur = hpc::inner_product(mu, r);
-        auto const boltzmann_factor = std::exp(-mur - beta * rr);
-        R += r * boltzmann_factor;
-        dRdmu -= boltzmann_factor * hpc::outer_product(r, r);
-      }
-      auto const dmu = -hpc::solve_full_pivot(dRdmu, R);
-      mu += dmu;
-      auto const error = hpc::norm(dmu) / hpc::norm(mu);
-      converged = (error <= eps);
-      J = dRdmu;
-      ++iter;
-    }
-  }
-};
->>>>>>> 1a488744
-
-#endif
 
 bool otm_adapt(const input& in, state& s);
 
